# This is a comment.
# Each line is a file pattern followed by one or more owners.

# Order is important; the last matching pattern takes the most
# precedence. When someone opens a pull request that only
# modifies JS files, only @js-owner and not the global
# owner(s) will be requested for a review.
# *.js    @js-owner

# You can also use email addresses if you prefer. They'll be
# used to look up users just like we do for commit author
# emails.
# *.go docs@example.com

lexicon/providers/aliyun.py         @wildcloud3
lexicon/providers/aurora.py         @joostdebruijn
lexicon/providers/auto.py           @adferrand
lexicon/providers/azure.py          @adferrand
lexicon/providers/cloudflare.py     @analogj
lexicon/providers/cloudns.py        @ppmathis
lexicon/providers/cloudxns.py       @zh99998
lexicon/providers/conoha.py         @kaz
lexicon/providers/constellix.py     @pmkane
lexicon/providers/ddns.py           @trinity-1686a
lexicon/providers/digitalocean.py   @analogj @foxwoods369
lexicon/providers/dinahosting.py    @iperurena
lexicon/providers/directadmin.py    @bauglir
lexicon/providers/dnsimple.py       @analogj
lexicon/providers/dnsmadeeasy.py    @analogj @nydr
lexicon/providers/dnspark.py        @analogj
lexicon/providers/dnspod.py         @analogj
lexicon/providers/dreamhost.py      @chhsiao1981 @ryan953
lexicon/providers/dynu.py           @HerrFolgreich
lexicon/providers/easydns.py        @analogj
lexicon/providers/easyname.py       @astzweig @rqelibari
lexicon/providers/euserv.py			@mschoettle
lexicon/providers/exoscale.py       @greut @brutasse
lexicon/providers/gandi.py          @hrunting @adferrand @tristan-weil
lexicon/providers/gehirn.py         @chibiegg
lexicon/providers/glesys.py         @hecd
lexicon/providers/godaddy.py        @adferrand
lexicon/providers/gratisdns.py      @skeen
lexicon/providers/henet.py          @hank
lexicon/providers/hetzner.py        @rembik @cgoIT
lexicon/providers/hostingde.py      @initit
lexicon/providers/hover.py          @bkanuka
lexicon/providers/infomaniak.py     @l3o-pold
lexicon/providers/internetbs.py     @edausq
lexicon/providers/inwx.py           @lociii
lexicon/providers/joker.py          @adferrand
lexicon/providers/linode.py         @trinopoty
lexicon/providers/linode4.py        @trinopoty
lexicon/providers/localzone.py      @ags-slc
lexicon/providers/luadns.py         @analogj
lexicon/providers/memset.py         @tnwhitwell
<<<<<<< HEAD
lexicon/providers/misaka.py         @misakaio @ym
=======
lexicon/providers/mythicbeasts.py   @lexitus
>>>>>>> 3c9f2c7a
lexicon/providers/namecheap.py      @pschmitt @rbelnap
lexicon/providers/namesilo.py       @analogj
lexicon/providers/netcup.py         @coldfix
lexicon/providers/nfsn.py           @tersers
lexicon/providers/njalla.py         @chapatt
lexicon/providers/nsone.py          @init-js @trinopoty
lexicon/providers/oci.py            @Djelibeybi
lexicon/providers/onapp.py          @alexzorin
lexicon/providers/online.py         @kapouer
lexicon/providers/ovh.py            @adferrand
lexicon/providers/plesk.py          @ctron
lexicon/providers/pointhq.py        @analogj
lexicon/providers/powerdns.py       @insertjokehere @splashx
lexicon/providers/rackspace.py      @rmarscher @mattgauf
lexicon/providers/rage4.py          @analogj
lexicon/providers/rcodezero.py      @MikeAT
lexicon/providers/route53.py        @eadmundo
lexicon/providers/sakuracloud.py    @chibiegg
lexicon/providers/safedns.py        @miff2000
lexicon/providers/softlayer.py      @adherzog
lexicon/providers/subreg.py         @oldium
lexicon/providers/transip.py        @LordGaav @yorickvP
lexicon/providers/ultradns.py	    @abligh
lexicon/providers/valuedomain.py    @wak109
lexicon/providers/vercel.py         @adferrand
lexicon/providers/vultr.py          @analogj
lexicon/providers/webgo.py          @mod242
lexicon/providers/yandex.py         @kharkevich
lexicon/providers/zilore.py         @adferrand
lexicon/providers/zonomi.py         @jarossi<|MERGE_RESOLUTION|>--- conflicted
+++ resolved
@@ -53,11 +53,8 @@
 lexicon/providers/localzone.py      @ags-slc
 lexicon/providers/luadns.py         @analogj
 lexicon/providers/memset.py         @tnwhitwell
-<<<<<<< HEAD
 lexicon/providers/misaka.py         @misakaio @ym
-=======
 lexicon/providers/mythicbeasts.py   @lexitus
->>>>>>> 3c9f2c7a
 lexicon/providers/namecheap.py      @pschmitt @rbelnap
 lexicon/providers/namesilo.py       @analogj
 lexicon/providers/netcup.py         @coldfix
