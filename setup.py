"""A setuptools based setup module.

See:
https://packaging.python.org/en/latest/distributing.html
https://github.com/pypa/sampleproject
"""

# Always prefer setuptools over distutils
from setuptools import setup, find_packages
# To use a consistent encoding
from codecs import open
from os import path, listdir

version = 'unknown'
with open(path.join(path.dirname(path.abspath(__file__)), 'VERSION'), encoding='utf-8') as version_file:
    version = version_file.read().strip()

here = path.abspath(path.dirname(__file__))

# Get the long description from the README file
with open(path.join(here, 'README.md'), encoding='utf-8') as f:
    long_description = f.read()

# Get a list of all the providers
current_filepath = path.join(here, 'lexicon', 'providers')
providers = [path.splitext(f)[0] for f in listdir(current_filepath) if path.isfile(path.join(current_filepath, f))]
providers = list(sorted(set(providers)))
providers.remove('base')
providers.remove('__init__')

setup(
    name='dns-lexicon',

    # Versions should comply with PEP440.  For a discussion on single-sourcing
    # the version across setup.py and the project code, see
    # https://packaging.python.org/en/latest/single_source_version.html
    version=version,

    description='Manipulate DNS records on various DNS providers in a standardized/agnostic way',
    long_description=long_description,
    long_description_content_type="text/markdown",

    # The project's main homepage.
    url='https://github.com/AnalogJ/lexicon',

    # Author details
    author='Jason Kulatunga',
    author_email='jason@thesparktree.com',

    license='MIT',

    # See https://pypi.python.org/pypi?%3Aaction=list_classifiers
    classifiers=[
        'Development Status :: 5 - Production/Stable',

        'Intended Audience :: Developers',
        'Intended Audience :: System Administrators',
        'Topic :: Software Development :: Libraries :: Python Modules',
        'Topic :: Internet :: Name Service (DNS)',
        'Topic :: System :: Systems Administration',
        'Topic :: Utilities',

        'License :: OSI Approved :: MIT License',

        # Specify the Python versions you support here. In particular, ensure
        # that you indicate whether you support Python 2, Python 3 or both.
        'Programming Language :: Python :: 2',
        'Programming Language :: Python :: 2.7',
        'Programming Language :: Python :: 3',
        'Programming Language :: Python :: 3.4',
        'Programming Language :: Python :: 3.5',
        'Programming Language :: Python :: 3.6',
        'Programming Language :: Python :: 3.7',
    ],

    keywords='dns lexicon dns-lexicon dehydrated letsencrypt ' + ' '.join(providers),

    packages=find_packages(exclude=['contrib', 'docs', 'tests']),

    # List run-time dependencies here.  These will be installed by pip when
    # your project is installed. For an analysis of "install_requires" vs pip's
    # requirements files see:
    # https://packaging.python.org/en/latest/requirements.html
<<<<<<< HEAD
    install_requires=['requests', 'tldextract', 'future', 'cryptography', 'pyyaml'],
=======
    install_requires=['requests[security]', 'tldextract', 'future', 'cryptography'],
>>>>>>> 93c488c6

    # Each dependency group in extras_require should match a provider name
    # When adding a new depenency group here, please ensure that it has been
    # added to optional-requirements.txt as well.
    extras_require={
        'namecheap': ['PyNamecheap'],
        'route53': ['boto3'],
        'softlayer': ['SoftLayer'],
        'subreg': ['zeep'],
        'transip': ['transip>=0.3.0'],
        'plesk': ['xmltodict'],
        'henet': ['beautifulsoup4'],
    },

    # To provide executable scripts, use entry points in preference to the
    # "scripts" keyword. Entry points provide cross-platform support and allow
    # pip to create the appropriate form of executable for the target platform.
    entry_points={
        'console_scripts': [
            'lexicon=lexicon.cli:main',
        ],
    },
    test_suite='tests'
)<|MERGE_RESOLUTION|>--- conflicted
+++ resolved
@@ -81,11 +81,7 @@
     # your project is installed. For an analysis of "install_requires" vs pip's
     # requirements files see:
     # https://packaging.python.org/en/latest/requirements.html
-<<<<<<< HEAD
-    install_requires=['requests', 'tldextract', 'future', 'cryptography', 'pyyaml'],
-=======
-    install_requires=['requests[security]', 'tldextract', 'future', 'cryptography'],
->>>>>>> 93c488c6
+    install_requires=['requests[security]', 'tldextract', 'future', 'cryptography', 'pyyaml'],
 
     # Each dependency group in extras_require should match a provider name
     # When adding a new depenency group here, please ensure that it has been
