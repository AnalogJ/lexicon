"""Module provider for Aliyun"""
from __future__ import absolute_import
import logging
import time
import datetime
import random
import hmac
import sys
from hashlib import sha1
from six.moves import urllib

import requests
from lexicon.providers.base import Provider as BaseProvider


LOGGER = logging.getLogger(__name__)

NAMESERVER_DOMAINS = ['hichina.com']

ALIYUN_DNS_API_ENDPOINT = 'https://alidns.aliyuncs.com'

def provider_parser(subparser):
    """Module provider for Aliyun"""
    subparser.description = '''
        Aliyun Provider requires an access key id and access secret with full rights on dns.
        Better to use RAM on Aliyun cloud to create a specified user for the dns operation.
        The referrence for Aliyun DNS production: 
        https://help.aliyun.com/product/29697.html'''
    subparser.add_argument(
        "--auth-key-id", help="specify access key id for authentication")
    subparser.add_argument(
        "--auth-secret", help="specify access secret for authentication")


class Provider(BaseProvider):
    """Provider class for Aliyun"""

    def _authenticate(self):
        response = self._request_aliyun('DescribeDomainInfo')

        if 'DomainId' not in response:
            raise ValueError("failed to fetch basic domain info for %s" % (self.domain))

        self.domain_id = response['DomainId']

        return self

    def _create_record(self, rtype, name, content):
        if not self._list_records(rtype, name, content):
            query_params = {
                'Value': content,
                'Type': rtype,
                'RR': self._relative_name(name),
                'TTL': self._get_lexicon_option('ttl')
            }
            self._request_aliyun('AddDomainRecord', query_params=query_params)

        return True

    # List all records. Return an empty list if no records found
    # type, name and content are used to filter records.
    # If possible filter during the query, otherwise filter after response is received.
    def _list_records(self, rtype=None, name=None, content=None):
        query_params = {}

        if rtype:
            query_params['TypeKeyWord'] = rtype

        if name:
            query_params['RRKeyWord'] = self._relative_name(name)

        if content:
            query_params['ValueKeyWord'] = content

        response = self._request_aliyun('DescribeDomainRecords', query_params=query_params)

        resource_list = response['DomainRecords']['Record']

        processed_records = []
        for resource in resource_list:
            processed_records.append({
                'id': resource['RecordId'],
                'type': resource['Type'],
                'name': self._full_name(resource['RR']),
                'ttl': resource['TTL'],
                'content': resource['Value']
            })
        LOGGER.debug('list_records: %s', processed_records)
        return processed_records

    # Create or update a record.
    def _update_record(self, identifier, rtype=None, name=None, content=None):
        resources = self._list_records(rtype, name, None)

        for record in resources:
            if (rtype == record['type']
                    and (self._relative_name(name) == self._relative_name(record['name']))
                    and (content == record['content'])):
                return True

        if not identifier:
            record = resources[0] if resources else None
<<<<<<< HEAD
            if record is not None:
                identifier = record['id']
            else:
                identifier = None
=======
            identifier = record['id'] if record else None  # pylint: disable=unsubscriptable-object
>>>>>>> cc985166

        if not identifier:
            raise ValueError("updating %s identifier not exists" % identifier)

        if len(resources) > 1:
            LOGGER.warning('''There's more than one records match the given critiaria,
             only the first one would be updated''')

        LOGGER.debug('update_record: %s', identifier)

        query_params = {'RecordId': identifier}

        if rtype:
            query_params['Type'] = rtype

        if name:
            query_params['RR'] = self._relative_name(name)

        if content:
            query_params['Value'] = content

        query_params['TTL'] = self._get_lexicon_option('ttl')
        self._request_aliyun('UpdateDomainRecord', query_params=query_params)

        return True

    # Delete an existing record.
    # If record does not exist, do nothing.
    def _delete_record(self, identifier=None, rtype=None, name=None, content=None):
        delete_resource_id = []
        if not identifier:
            resources = self._list_records(rtype, name, content)
            delete_resource_id = [resource['id'] for resource in resources]
        else:
            delete_resource_id.append(identifier)

        LOGGER.debug('delete_records: %s', delete_resource_id)

        for resource_id in delete_resource_id:
            self._request_aliyun('DeleteDomainRecord', query_params={'RecordId': resource_id})

        return True

    def _request(self, action='GET', url='/', data=None, query_params=None):
        response = requests.request('GET', ALIYUN_DNS_API_ENDPOINT, params=query_params)
        response.raise_for_status()

        try:
            return response.json()
        except ValueError as invalid_json_ve:
            LOGGER.error("aliyun dns api responsed with invalid json content, %s", response.text)
            raise invalid_json_ve

    def _request_aliyun(self, action, query_params=None):
        if query_params is None:
            query_params = {}

        query_params.update(self._build_default_query_params(action))
        query_params.update(self._build_signature_parameters())

        query_params.update({'Signature': self._calculate_signature('GET', query_params)})

        return self._request(url=ALIYUN_DNS_API_ENDPOINT, query_params=query_params)

    def _calculate_signature(self, http_method, query_params):
        access_secret = self._get_provider_option('auth_secret')

        if not access_secret:
            raise ValueError("auth-secret (access secret) is not specified, did you forget that?")

        sign_secret = access_secret+'&'

        query_list = list(query_params.items())
        query_list.sort(key=lambda t: t[0])

        canonicalized_query_string = urllib.parse.urlencode(query_list)

        string_to_sign = '&'.join([
            http_method,
            urllib.parse.quote_plus('/'),
            urllib.parse.quote_plus(canonicalized_query_string)])

        signature = ""
        if sys.version_info.major > 2:
            import base64

            sign_secret_bytes = bytes(sign_secret, 'utf-8')
            string_to_sign_bytes = bytes(string_to_sign, 'utf-8')
            sign = hmac.new(sign_secret_bytes, string_to_sign_bytes, sha1)
            signature = base64.b64encode(sign.digest()).decode()
        else:
            sign = hmac.new(sign_secret, string_to_sign, sha1)
            signature = sign.digest().encode('base64').rstrip('\n')

        return signature

    def _build_signature_parameters(self):
        access_key_id = self._get_provider_option('auth_key_id')

        if not access_key_id:
            raise ValueError("auth-key-id (access key id) is not specified, did you forget that?")

        signature_nonce = str(int(time.time())) + str(random.randint(1000, 9999))

        return {
            'SignatureMethod': 'HMAC-SHA1',
            'SignatureVersion': '1.0',
            'SignatureNonce': signature_nonce,
            'Timestamp': datetime.datetime.utcnow().replace(microsecond=0).isoformat() + 'Z',
            'AccessKeyId': access_key_id
        }

    def _build_default_query_params(self, action):
        return {
            'Action': action,
            'DomainName': self.domain,
            'Format': 'json',
            'Version': '2015-01-09'
        }<|MERGE_RESOLUTION|>--- conflicted
+++ resolved
@@ -100,14 +100,7 @@
 
         if not identifier:
             record = resources[0] if resources else None
-<<<<<<< HEAD
-            if record is not None:
-                identifier = record['id']
-            else:
-                identifier = None
-=======
             identifier = record['id'] if record else None  # pylint: disable=unsubscriptable-object
->>>>>>> cc985166
 
         if not identifier:
             raise ValueError("updating %s identifier not exists" % identifier)
