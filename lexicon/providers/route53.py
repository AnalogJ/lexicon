--- conflicted
+++ resolved
@@ -135,7 +135,6 @@
 
     def _change_record_sets(self, action, rtype, name, content):
         ttl = self._get_lexicon_option('ttl')
-<<<<<<< HEAD
         ResourceRecords=[]
         if(isinstance(content,list)):
             for i in content:
@@ -145,9 +144,6 @@
             value = '"{0}"'.format(content) if rtype in ['TXT', 'SPF'] else content
             ResourceRecords.append({'Value': value})
         
-=======
-        value = '"{0}"'.format(content) if rtype in ['TXT', 'SPF'] else content
->>>>>>> 34dea972
         try:
             self.r53_client.change_resource_record_sets(
                 HostedZoneId=self.domain_id,
@@ -172,8 +168,7 @@
         except botocore.exceptions.ClientError as error:
             LOGGER.debug(str(error), exc_info=True)
 
-<<<<<<< HEAD
-    def create_record(self, rtype, name, content):
+    def _create_record(self, rtype, name, content):
         """Create a record in the hosted zone."""
         existing_records = self.list_records(rtype,name)
         if existing_records:
@@ -184,11 +179,11 @@
         else:
             return self._change_record_sets('CREATE', rtype, name, content)
 
-    def update_record(self, identifier=None, rtype=None, name=None, content=None):
+    def _update_record(self, identifier=None, rtype=None, name=None, content=None):
         """Update a record from the hosted zone."""
         return self._change_record_sets('UPSERT', rtype, name, content)
 
-    def delete_record(self, identifier=None, rtype=None, name=None, content=None):
+    def _delete_record(self, identifier=None, rtype=None, name=None, content=None):
         """Delete a record from the hosted zone."""
         existing_records = self.list_records(rtype,name,content)
         if existing_records:
@@ -205,19 +200,6 @@
         else:
             # you should probably not delete non existing record, but for sure
             return self._change_record_sets('DELETE', rtype, name, content)
-=======
-    def _create_record(self, rtype, name, content):
-        """Create a record in the hosted zone."""
-        return self._change_record_sets('CREATE', rtype, name, content)
-
-    def _update_record(self, identifier=None, rtype=None, name=None, content=None):
-        """Update a record from the hosted zone."""
-        return self._change_record_sets('UPSERT', rtype, name, content)
-
-    def _delete_record(self, identifier=None, rtype=None, name=None, content=None):
-        """Delete a record from the hosted zone."""
-        return self._change_record_sets('DELETE', rtype, name, content)
->>>>>>> 34dea972
 
     def _format_content(self, rtype, content):  # pylint: disable=no-self-use
         return content[1:-1] if rtype in ['TXT', 'SPF'] else content
