--- conflicted
+++ resolved
@@ -194,36 +194,26 @@
 
     def _delete_record(self, identifier=None, rtype=None, name=None, content=None):
         """Delete a record from the hosted zone."""
-<<<<<<< HEAD
-        existing_records = self.list_records(rtype, name, content)
-        if existing_records:
-            if len(existing_records) > 1:
-                raise Exception(
-                    'The existing_records list has more than 1 element, this is not suported,\
-                    so stopping to prevent zone damage')
-            if isinstance(existing_records[0]['content'], list):
+        if identifier:
+            existing_records = [record for record in self._list_records()
+                                if identifier == _identifier(record)]
+            if not existing_records:
+                raise ValueError('No record found for identifier {0}'.format(identifier))
+        else:
+            existing_records = self.list_records(rtype, name, content)
+            if not existing_records:
+                raise ValueError('No record found for the provided type, name and content')
+
+        for existing_record in existing_records:
+            if isinstance(existing_record['content'], list):
                 # multiple values in record, just remove one value and only if it actually exist
-                if content in existing_records[0]['content']:
-                    existing_records[0]['content'].remove(content)
-                return self._change_record_sets('UPSERT', rtype, name,
-                                                existing_records[0]['content'])
-            # if only one record exist, remove whole record
-            return self._change_record_sets('DELETE', rtype, name, content)
-        # you should probably not delete non existing record, but for sure
-        return self._change_record_sets('DELETE', rtype, name, content)
-=======
-        if identifier:
-            records = [record for record in self._list_records()
-                       if identifier == _identifier(record)]
-            if not records:
-                raise ValueError('No record found for identifier {0}'.format(identifier))
-            record = records[0]
-            rtype = record['type']
-            name = record['name']
-            content = record['content']
->>>>>>> 005e55db
-
-        return self._change_record_sets('DELETE', rtype, name, content)
+                if content in existing_record['content']:
+                    existing_record['content'].remove(content)
+                    self._change_record_sets('UPSERT', rtype, name,
+                                             existing_records[0]['content'])
+            else:
+                # if only one record exist, remove whole record
+                return self._change_record_sets('DELETE', rtype, name, content)
 
     def _list_records(self, rtype=None, name=None, content=None):
         """List all records for the hosted zone."""
