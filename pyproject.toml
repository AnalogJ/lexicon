[build-system]
requires = ["poetry-core>=1.0.0"]
build-backend = "poetry.core.masonry.api"

[tool.poetry]
name = "dns-lexicon"
version = "3.15.0"
description = "Manipulate DNS records on various DNS providers in a standardized/agnostic way"
license = "MIT"
keywords = [
    "dns", "lexicon", "dns-lexicon", "dehydrated", "letsencrypt",
]
classifiers = [
    "Development Status :: 5 - Production/Stable",
    "Intended Audience :: Developers",
    "Intended Audience :: System Administrators",
    "Topic :: Software Development :: Libraries :: Python Modules",
    "Topic :: Internet :: Name Service (DNS)",
    "Topic :: System :: Systems Administration",
    "Topic :: Utilities",
    "License :: OSI Approved :: MIT License",
    "Programming Language :: Python :: 3",
    "Programming Language :: Python :: 3.8",
    "Programming Language :: Python :: 3.9",
    "Programming Language :: Python :: 3.10",
    "Programming Language :: Python :: 3.11",
    "Programming Language :: Python :: 3.12",
]
authors = [
    "Jason Kulatunga <jason@thesparktree.com>",
    "Adrien Ferrand <ferrand.ad@gmail.com>",
]
readme = "README.rst"
repository = "https://github.com/AnalogJ/lexicon"
packages = [
    { include = "lexicon", from = "src" },
]

[tool.poetry.dependencies]
python = "^3.8"
tldextract = ">=2"
cryptography = ">=2"
pyyaml = ">=3"
requests = ">=2"
beautifulsoup4 = ">=4"
pyotp = ">=2"
importlib-metadata = { version = ">=4.6", python = "<3.10" }
# Optional dependencies required by some providers
boto3 = { version = ">=1.28", optional = true }  # route53
localzone = { version = ">=0.9.8", optional = true }  # localzone
softlayer = {version = ">=5", optional = true}  # softlayer
zeep = { version = ">=3", optional = true }  # gransy
dnspython = { version = ">=2", optional = true }  # ddns, duckdns
oci = {version = ">=2", optional = true}  # oci

[tool.poetry.extras]
route53 = ["boto3"]
localzone = ["localzone"]
softlayer = ["softlayer"]
gransy = ["zeep"]
ddns = ["dnspython"]
duckdns = ["dnspython"]
oci = ["oci"]
# Extra "full" list must contain all other extras
full = ["boto3", "localzone", "softlayer", "zeep", "dnspython", "oci"]

[tool.poetry.group.dev.dependencies]
esbonio = "*"
packaging = "*"
pytest = "*"
pytest-cov = "*"
pytest-xdist = "*"
vcrpy = "*"
flake8 = "*"
isort = "*"
tox = ">=4"
black = "*"
mypy = "*"
toml = "*"
types-PyYAML = "*"
types-pytz = "*"
types-requests = "*"
types-toml = "*"

[tool.poetry.group.docs.dependencies]
sphinx = "*"
sphinx_rtd_theme = "*"
toml = "*"

[tool.poetry.scripts]
lexicon = "lexicon._private.cli:main"

[tool.pytest.ini_options]
junit_family = "xunit2"
filterwarnings = [
    # Fail for any warning, except...
    "error",
    # CGI, a transitive dependency for zeep (used by Gransy provider)
    # is deprecated. Let zeep manage that by Python 3.13.
    "ignore:'cgi' is deprecated:DeprecationWarning",
    # Ignore our own deprecation warnings.
    "ignore:Method execute\\(\\) is deprecated:DeprecationWarning",
<<<<<<< HEAD
    # Ignore deprecation warnings from datetime used by our third-party libraries.
    "ignore:.*datetime\\.utcnow\\(\\) is deprecated:DeprecationWarning",
    "ignore:.*datetime\\.utcfromtimestamp\\(\\) is deprecated:DeprecationWarning",
=======
    # Ignore deprecation usages of urllib3 in boto
    "ignore:The 'strict' parameter is no longer needed on Python 3+:DeprecationWarning",
>>>>>>> 221c6bbe
]

[tool.mypy]
show_error_codes = true
warn_redundant_casts = true
warn_unused_ignores = true

[tool.isort]
profile = "black"<|MERGE_RESOLUTION|>--- conflicted
+++ resolved
@@ -100,14 +100,11 @@
     "ignore:'cgi' is deprecated:DeprecationWarning",
     # Ignore our own deprecation warnings.
     "ignore:Method execute\\(\\) is deprecated:DeprecationWarning",
-<<<<<<< HEAD
     # Ignore deprecation warnings from datetime used by our third-party libraries.
     "ignore:.*datetime\\.utcnow\\(\\) is deprecated:DeprecationWarning",
     "ignore:.*datetime\\.utcfromtimestamp\\(\\) is deprecated:DeprecationWarning",
-=======
     # Ignore deprecation usages of urllib3 in boto
     "ignore:The 'strict' parameter is no longer needed on Python 3+:DeprecationWarning",
->>>>>>> 221c6bbe
 ]
 
 [tool.mypy]
